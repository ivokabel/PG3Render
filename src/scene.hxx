--- conflicted
+++ resolved
@@ -293,11 +293,7 @@
         else if (IS_MASKED(aBoxMask, kSpheresMicrofacetGGXConductor))
         {
             const float roughness =
-<<<<<<< HEAD
-                (aDbgAux2 != INFINITY_F) ? aDbgAux2 : /*0.001f*/ /*0.010f*/ 0.100f;
-=======
                 (aDbgAux2 != INFINITY_F) ? aDbgAux2 : /*0.001f*/ 0.010f /*0.100f*/;
->>>>>>> 7ffebe46
             mMaterials.push_back(
                 new MicrofacetGGXConductorMaterial(roughness, MAT_COPPER_IOR, MAT_AIR_IOR, MAT_COPPER_ABSORBANCE));
         }
