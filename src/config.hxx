#pragma once

#include "math.hxx"
#include "ray.hxx"
#include "geometry.hxx"
#include "camera.hxx"
#include "framebuffer.hxx"
#include "scene.hxx"
#include "types.hxx"
#include "hardsettings.hxx"

#include <omp.h>
#include <string>
#include <set>
#include <sstream>
#include <vector>
#include <cmath>
#include <time.h>
#include <cstdlib>

enum Algorithm
{
    kEyeLight,
    kDirectIllumBsdfSampling,
    kDirectIllumLightSamplingAll,
    kDirectIllumLightSamplingSingle,
    kDirectIllumMis,
    kPathTracingNaive,
    kPathTracing,
    kAlgorithmCount
};

// Renderer configuration, holds algorithm, scene, and all other settings
struct Config
{
    static const char* GetName(Algorithm aAlgorithm)
    {
        static const char* algorithmNames[kAlgorithmCount] =
        {
            "eye light",
            "direct illumination - BSDF sampling",
            "direct illumination - light sampling (all)",
            "direct illumination - light sampling (single sample)",
            "direct illumination - multiple importance sampling",
            "naive path tracing",
            "path tracing",
        };

        if (aAlgorithm < 0 || aAlgorithm >= kAlgorithmCount)
            return "unknown algorithm";

        return algorithmNames[aAlgorithm];
    }

    static const char* GetAcronym(Algorithm aAlgorithm)
    {
        static const char* algorithmNames[kAlgorithmCount] = { "el", "dbs", "dlsa", "dlss", "dmis", "ptn", "pt" };

        if (aAlgorithm < 0 || aAlgorithm >= kAlgorithmCount)
            return "unknown";

        return algorithmNames[aAlgorithm];
    }

    const Scene *mScene;

    bool         mOnlyPrintOutputPath;

    int32_t      mIterations;
    float        mMaxTime;
    Framebuffer *mFramebuffer;
    uint32_t     mNumThreads;
    bool         mQuietMode;
    int32_t      mBaseSeed;
    std::string  mDefOutputExtension;
    std::string  mOutputName;
    std::string  mOutputDirectory;
    Vec2i        mResolution;

    Algorithm    mAlgorithm;

    // Only used for path-based algorithms
    uint32_t     mMaxPathLength;
    uint32_t     mMinPathLength;

    // Only used in the NEE MIS path tracer
    float        mIndirectIllumClipping;
    uint32_t     mSplittingBudget;

    // debug, temporary
    float        mDbgSplittingLevel;
    float        mDbgSplittingLightToBrdfSmplRatio;    // Number of light samples per one BSDF sample.

    // Auxiliary debugging ad hoc parameters
    float        mDbgAuxiliaryFloat1;
    float        mDbgAuxiliaryFloat2;
};

// Scene configurations
#define GEOM_FULL_BOX           Scene::kWalls | Scene::kFloor | Scene::k2Spheres
#define GEOM_2SPHERES_ON_FLOOR                  Scene::kFloor | Scene::k2Spheres
#define GEOM_BOX_1SPHERE        Scene::kWalls | Scene::kFloor | Scene::k1Sphere
#define GEOM_1SPHERE            Scene::k1Sphere
#define GEOM_RECTANTGLES        Scene::kVerticalRectangle | Scene::kDiagonalRectangles
#define MATS_PHONG_DIFFUSE      Scene::kWallsPhongDiffuse | Scene::kSpheresPhongDiffuse
#define MATS_PHONG_GLOSSY       Scene::kWallsPhongGlossy | Scene::kSpheresPhongGlossy
uint32_t g_SceneConfigs[] =
{
    // Point light, box: 0, 1
    Scene::kLightPoint   | GEOM_FULL_BOX | MATS_PHONG_DIFFUSE,
    Scene::kLightPoint   | GEOM_FULL_BOX | MATS_PHONG_DIFFUSE | MATS_PHONG_GLOSSY,

    // Ceiling light, box: 2, 3
    Scene::kLightCeiling | GEOM_FULL_BOX | MATS_PHONG_DIFFUSE,
    Scene::kLightCeiling | GEOM_FULL_BOX | MATS_PHONG_DIFFUSE | MATS_PHONG_GLOSSY,

    // Light box, box: 4, 5
    Scene::kLightBox     | GEOM_FULL_BOX | MATS_PHONG_DIFFUSE,
    Scene::kLightBox     | GEOM_FULL_BOX | MATS_PHONG_DIFFUSE | MATS_PHONG_GLOSSY,

    // Environment map, box: 6, 7
    Scene::kLightEnv     | GEOM_FULL_BOX | MATS_PHONG_DIFFUSE,
    Scene::kLightEnv     | GEOM_FULL_BOX | MATS_PHONG_DIFFUSE | MATS_PHONG_GLOSSY,

    // Environment map, no walls: 8, 9
    Scene::kLightEnv     | GEOM_2SPHERES_ON_FLOOR | MATS_PHONG_DIFFUSE,
    Scene::kLightEnv     | GEOM_2SPHERES_ON_FLOOR | MATS_PHONG_DIFFUSE | MATS_PHONG_GLOSSY,

    ///////////////////////////////////////////////////////////////////////////////////////////////

    // Multiple lights, diffuse: 10-13
                         Scene::kLightBox | Scene::kLightEnv | GEOM_FULL_BOX          | MATS_PHONG_DIFFUSE,
    Scene::kLightPoint | Scene::kLightBox |                    GEOM_FULL_BOX          | MATS_PHONG_DIFFUSE,
    Scene::kLightPoint | Scene::kLightBox | Scene::kLightEnv | GEOM_FULL_BOX          | MATS_PHONG_DIFFUSE,
    Scene::kLightPoint | Scene::kLightBox | Scene::kLightEnv | GEOM_2SPHERES_ON_FLOOR | MATS_PHONG_DIFFUSE,

    // Multiple lights, glossy: 14, 15
    Scene::kLightPoint | Scene::kLightBox | Scene::kLightEnv | GEOM_2SPHERES_ON_FLOOR | MATS_PHONG_DIFFUSE | MATS_PHONG_GLOSSY,
    Scene::kLightPoint | Scene::kLightBox | Scene::kLightEnv | GEOM_FULL_BOX          | MATS_PHONG_DIFFUSE | MATS_PHONG_GLOSSY,

    // Material testing, Full box: 16-19
    Scene::kLightPoint   | GEOM_FULL_BOX    | Scene::kSpheresFresnelConductor | Scene::kWallsPhongDiffuse,
    Scene::kLightBox     | GEOM_FULL_BOX    | Scene::kSpheresFresnelConductor | Scene::kWallsPhongDiffuse,
    Scene::kLightCeiling | GEOM_FULL_BOX    | Scene::kSpheresFresnelConductor | Scene::kWallsPhongDiffuse,
    Scene::kLightBox     | GEOM_FULL_BOX    | Scene::kSpheresFresnelConductor | Scene::kWallsPhongDiffuse | Scene::kWallsPhongGlossy,

    // Material testing, 1 sphere: 20-26
    Scene::kLightEnv    | GEOM_1SPHERE      | Scene::kSpheresPhongDiffuse,
    Scene::kLightEnv    | GEOM_1SPHERE      | Scene::kSpheresPhongGlossy,
    Scene::kLightEnv    | GEOM_1SPHERE      | Scene::kSpheresPhongDiffuse | Scene::kSpheresPhongGlossy,
    Scene::kLightEnv    | GEOM_1SPHERE      | Scene::kSpheresFresnelConductor,
    Scene::kLightEnv    | GEOM_1SPHERE      | Scene::kSpheresFresnelDielectric,
    Scene::kLightEnv    | GEOM_1SPHERE      | Scene::kSpheresMicrofacetGGXConductor,
    Scene::kLightEnv    | GEOM_1SPHERE      | Scene::kSpheresMicrofacetGGXDielectric,

    // Material testing, rectangles: 27-28
    Scene::kLightEnv     | GEOM_RECTANTGLES | Scene::kVertRectFresnelDielectric,
    Scene::kLightEnv     | GEOM_RECTANTGLES | Scene::kVertRectMicrofacetGGXDielectric,

    ///////////////////////////////////////////////////////////////////////////////////////////////

    // 29-32
    Scene::kLightBox     | GEOM_BOX_1SPHERE | Scene::kSpheresFresnelConductor        | Scene::kWallsPhongDiffuse,
    Scene::kLightBox     | GEOM_BOX_1SPHERE | Scene::kSpheresFresnelDielectric       | Scene::kWallsPhongDiffuse,
    Scene::kLightBox     | GEOM_BOX_1SPHERE | Scene::kSpheresMicrofacetGGXConductor  | Scene::kWallsPhongDiffuse,
    Scene::kLightBox     | GEOM_BOX_1SPHERE | Scene::kSpheresMicrofacetGGXDielectric | Scene::kWallsPhongDiffuse,
<<<<<<< HEAD
=======



    // 31-36, debug scenes, delete this
    Scene::kLightBox   | GEOM_BOX_1SPHERE | Scene::kSpheresMicrofacetGGXDielectric  | Scene::kWallsPhongDiffuse,
    Scene::kLightBox   | GEOM_RECTANTGLES | Scene::kVertRectMicrofacetGGXDielectric | Scene::kWallsPhongDiffuse,
    Scene::kLightPoint | GEOM_BOX_1SPHERE | Scene::kSpheresMicrofacetGGXDielectric  | Scene::kWallsPhongDiffuse,
    Scene::kLightPoint | GEOM_RECTANTGLES | Scene::kVertRectMicrofacetGGXDielectric | Scene::kWallsPhongDiffuse,
    Scene::kLightEnv | GEOM_BOX_1SPHERE | Scene::kSpheresMicrofacetGGXDielectric | Scene::kWallsPhongDiffuse,
    Scene::kLightEnv | GEOM_RECTANTGLES | Scene::kVertRectMicrofacetGGXDielectric | Scene::kWallsPhongDiffuse,
    // 37
    Scene::kLightEnv | GEOM_RECTANTGLES | Scene::kVertRectFresnelDielectric | Scene::kWallsPhongDiffuse,
>>>>>>> 7ffebe46
};

std::string DefaultFilename(
    const uint32_t          aSceneConfig,
    const Config          & aConfig,
    std::string             aOutputNameTrail
    )
{
    aSceneConfig; // unused parameter

    std::string filename;

    filename += aConfig.mScene->mSceneAcronym;

    // Algorithm acronym
    filename += "_";
    filename += Config::GetAcronym(aConfig.mAlgorithm);

    // Path length
    if (   (aConfig.mAlgorithm == kPathTracingNaive)
        || (aConfig.mAlgorithm == kPathTracing))
    {
        filename += "_";
        if (aConfig.mMaxPathLength == 0)
            filename += "rr";
        else
            filename +=
                  "pl"
                + std::to_string(aConfig.mMinPathLength)
                + "-"
                + std::to_string(aConfig.mMaxPathLength);
    }

    // Splitting settings
    if (aConfig.mAlgorithm == kPathTracing)
    {
        filename += "_splt" + std::to_string(aConfig.mSplittingBudget);

        // debug, temporary: indirect illum splitting level
        std::ostringstream outStream2;
        outStream2.precision(1);
        outStream2 << std::fixed << aConfig.mDbgSplittingLevel;
        filename += "," + outStream2.str();

        // debug, temporary: light-to-bsdf samples ratio
        std::ostringstream outStream1;
        outStream1.precision(1);
        outStream1 << std::fixed << aConfig.mDbgSplittingLightToBrdfSmplRatio;
        filename += "," + outStream1.str();
    }

    // Indirect illumination clipping
    if ((aConfig.mAlgorithm == kPathTracing) && (aConfig.mIndirectIllumClipping > 0.f))
    {
        filename += "_iic";
        std::ostringstream outStream;
        outStream.precision(1);
        outStream << std::fixed << aConfig.mIndirectIllumClipping;
        filename += outStream.str();
    }

#ifndef ENVMAP_USE_IMPORTANCE_SAMPLING
    // Debug info
    if (   (aConfig.mAlgorithm >= kDirectIllumLightSamplingAll)
        && (aConfig.mAlgorithm <= kDirectIllumMis))
    {
        filename += "_emcw";
    }
#endif

    // Sample count
    filename += "_";
    if (aConfig.mMaxTime > 0)
    {
        //filename += std::to_string(aConfig.mMaxTime);
        std::ostringstream outStream;
        outStream.width(2);
        outStream.fill('0');
        outStream << aConfig.mMaxTime;
        filename += outStream.str();

        filename += "sec";
    }
    else
    {
        filename += std::to_string(aConfig.mIterations);
        filename += "s";
    }

    // Custom trail text
    if (!aOutputNameTrail.empty())
    {
        filename += "_";
        filename += aOutputNameTrail;
    }

    // The chosen otuput format extension
    filename += "." + aConfig.mDefOutputExtension;

    return filename;
}

// Utility function, gives length of array
template <typename T, size_t N>
inline int32_t SizeOfArray( const T(&)[ N ] )
{
    return int32_t(N);
}

void PrintRngWarning()
{
#if defined(LEGACY_RNG)
    printf("The code was not compiled for C++11.\n");
    printf("It will be using Tiny Encryption Algorithm-based random number generator.\n");
    printf("This is worse than the Mersenne Twister from C++11.\n");
    printf("Consider setting up for C++11.\n");
    printf("Visual Studio 2010, and g++ 4.6.3 and later work.\n\n");
#endif
}

void PrintConfiguration(const Config &config)
{
    if (config.mQuietMode)
        return;

    printf("========== [[ PG3Render ]] ==========\n");

    printf("Scene:     %s\n", config.mScene->mSceneName.c_str());

    printf("Algorithm: %s", config.GetName(config.mAlgorithm));
    if (   (config.mAlgorithm == kPathTracingNaive)
        || (config.mAlgorithm == kPathTracing))
    {
        if (config.mMaxPathLength == 0)
            printf(", Russian roulette path ending");
        else
            printf(", path lengths: %d-%d", config.mMinPathLength, config.mMaxPathLength);
    }
    if ((config.mAlgorithm == kPathTracing) && (config.mIndirectIllumClipping > 0.f))
        printf(", indirect illum. clipping: %.2f", config.mIndirectIllumClipping);
    if (config.mAlgorithm == kPathTracing)
    {
        // debug, temporary
        printf(
            ", splitting: %d, %.1f, %.1f",
            config.mSplittingBudget,
            config.mDbgSplittingLevel,
            config.mDbgSplittingLightToBrdfSmplRatio);
    }
    printf("\n");

    // Configuration
    if (config.mMaxTime > 0)
        printf("Config:    %g seconds render time", config.mMaxTime);
    else
        printf("Config:    %d iteration(s)", config.mIterations);
    printf(""
        ", %d threads, "
        #if !defined _DEBUG
            "release"
        #else
            "debug"
        #endif
        #ifdef PG3_ASSERT_ENABLED
            " with assertions"
        #endif
        "\n",
        config.mNumThreads
        );

    // Debugging options
    if ((config.mDbgAuxiliaryFloat1 != INFINITY_F) || (config.mDbgAuxiliaryFloat2 != INFINITY_F))
        printf(
            "Debugging: Aux float param1 %f, aux float param2 %f\n",
            config.mDbgAuxiliaryFloat1, config.mDbgAuxiliaryFloat2);

    // Output
    printf("Out file:  ");
    if (!config.mOutputDirectory.empty())
        printf("%s\\", config.mOutputDirectory.c_str());
    printf("%s\n", config.mOutputName.c_str());

    fflush(stdout);
}

void PrintHelp(const char *argv[])
{
    std::string filename;
    if (!GetFileName(argv[0], filename))
        filename = argv[0];

    printf("\n");
    printf(
        "Usage: %s "
        "[-s <scene_id>] [-a <algorithm>] [-t <time> | -i <iterations>] [-minpl <min_path_length>] "
        "[-maxpl <max_path_length>] [-iic <indirect_illum_clipping_value>] "
        "[-sb|--splitting-budget <splitting_budget>] "
        "[-slbr|--splitting-light-to-bsdf-ratio <splitting_light_to_bsdf_ratio>] "
        "[-em <env_map_type>] [-e <def_output_ext>] [-od <output_directory>] [-o <output_name>] "
        "[-ot <output_trail>] [-j <threads_count>] [-q] [-opop|--only-print-output-pathname] "
        "[-auxf1|--dbg_aux_float1 <value>] [-auxf2|--dbg_aux_float2 <value>] \n\n",
        filename.c_str());

    printf("    -s     Selects the scene (default 0):\n");
    for (int32_t i = 0; i < SizeOfArray(g_SceneConfigs); i++)
        printf("          %2d    %s\n", i, Scene::GetSceneName(g_SceneConfigs[i]).c_str());

    printf("    -em    Selects the environment map type (default 0; ignored if the scene doesn't use an environment map):\n");
    for (int32_t i = 0; i < Scene::kEMCount; i++)
        printf("          %2d    %s\n", i, Scene::GetEnvMapName(i).c_str());

    printf("    -a     Selects the rendering algorithm (default pt):\n");
    for (int32_t i = 0; i < (int32_t)kAlgorithmCount; i++)
        printf("          %-4s  %s\n",
            Config::GetAcronym(Algorithm(i)),
            Config::GetName(Algorithm(i)));
    printf("    -maxpl Maximum path length. Only valid for path tracers.\n");
    printf("           0 means no hard limit - paths are ended using Russian roulette (default behaviour)\n");
    printf("    -minpl Minimum path length. Must be greater than 0 and not greater then maximum path length.\n");
    printf("           Must not be set if Russian roulette is used for ending paths. Only valid for path tracers.\n");
    printf("           Default is 1.\n");
    printf("    -iic   Maximal allowed value for indirect illumination estimates. 0 means no clipping (default).\n");
    printf("           Only valid for path tracer (pt).\n");
    printf("    -sb | --splitting-budget \n");
    printf("           Splitting budget: maximal total amount of splitted paths per one camera ray (default 4).\n");
    printf("    -slbr | --splitting-light-to-bsdf-ratio \n");
    printf("           Number of light samples per one bsdf sample (default 1.0)\n");

    printf("    -t     Number of seconds to run the algorithm\n");
    printf("    -i     Number of iterations to run the algorithm (default 1)\n");
    printf("    -e     Extension of the default output file: bmp or hdr (default bmp)\n");
    printf("    -od    User specified directory for the output, whose existence is not checked (default \"\")\n");
    printf("    -o     User specified output name, with extension .bmp or .hdr (default .bmp)\n");
    printf("    -ot    Trail text to be added at the end the output file name\n");
    printf("           (only used to alter a default filename; '_' is pasted automatically before the trail).\n");
    printf("    -j     Number of threads (\"jobs\") to be used\n");
    printf("    -q     Quiet mode - doesn't print anything except for warnings and errors\n");

    printf("\n");

    printf("    -auxf1 | --dbg_aux_float1 \n");
    printf("           Auxiliary float debugging ad hoc parameter no. 1 (default: infinity=not set).\n");
    printf("    -auxf2 | --dbg_aux_float2 \n");
    printf("           Auxiliary float debugging ad hoc parameter no. 2 (default: infinity=not set).\n");

    printf("    -opop | --only-print-output-pathname \n");
    printf("           Do not render anything; just print the full path of the current output file.\n");

    printf("\n    Note: Time (-t) takes precedence over iterations (-i) if both are defined\n");
}

// Parses command line, setting up config
bool ParseCommandline(int32_t argc, const char *argv[], Config &oConfig)
{
    // Parameters marked with [cmd] can be changed from command line
    oConfig.mScene                          = NULL;                     // [cmd] When NULL, renderer will not run

    oConfig.mOnlyPrintOutputPath            = false;                    // [cmd]

    oConfig.mIterations                     = 1;                        // [cmd]
    oConfig.mMaxTime                        = -1.f;                     // [cmd]
    oConfig.mDefOutputExtension             = "bmp";                    // [cmd]
    oConfig.mOutputName                     = "";                       // [cmd]
    oConfig.mOutputDirectory                = "";                       // [cmd]
    oConfig.mNumThreads                     = 0;
    oConfig.mQuietMode                      = false;
    oConfig.mBaseSeed                       = 1234;
    oConfig.mResolution                     = Vec2i(512, 512);

    oConfig.mAlgorithm                      = kAlgorithmCount;          // [cmd]
    oConfig.mMinPathLength                  = 1;                        // [cmd]
    oConfig.mMaxPathLength                  = 0;                        // [cmd]
    oConfig.mIndirectIllumClipping          = 0.f;                      // [cmd]
    oConfig.mSplittingBudget                = 4;                        // [cmd]

    // debug, temporary
    oConfig.mDbgSplittingLevel = 1.f;                                   // [cmd]
    oConfig.mDbgSplittingLightToBrdfSmplRatio = 1.f;                    // [cmd]

    oConfig.mDbgAuxiliaryFloat1              = INFINITY_F;              // [cmd]
    oConfig.mDbgAuxiliaryFloat2              = INFINITY_F;              // [cmd]

    int32_t sceneID     = 0; // default 0
    uint32_t envMapID   = Scene::kEMDefault;
    std::string outputNameTrail;

    // Load arguments
    for (int32_t i=1; i<argc; i++)
    {
        std::string arg(argv[i]);

        // print help string (at any position)
        if (arg == "-h" || arg == "--help" || arg == "/?")
        {
            PrintHelp(argv);
            return false;
        }

        if (arg[0] != '-') // all our commands start with -
        {
            continue;
        }
        else if ((arg == "-opop") || (arg == "--only-print-output-pathname"))
        {
            oConfig.mOnlyPrintOutputPath = true;
        }
        else if (arg == "-j") // jobs (number of threads)
        {
            if (++i == argc)
            {
                printf("Error: Missing <threads_count> argument, please see help (-h)\n");
                return false;
            }

            std::istringstream iss(argv[i]);
            iss >> oConfig.mNumThreads;

            if (iss.fail() || oConfig.mNumThreads <= 0)
            {
                printf(
                    "Error: Invalid <threads_count> argument \"%s\", please see help (-h)\n",
                    argv[i]);
                return false;
            }
        }
        else if (arg == "-q") // quiet mode
        {
            oConfig.mQuietMode = true;
        }
        else if (arg == "-s") // scene to load
        {
            if (++i == argc)
            {
                printf("Error: Missing <scene_id> argument, please see help (-h)\n");
                return false;
            }

            std::istringstream iss(argv[i]);
            iss >> sceneID;

            if (iss.fail() || sceneID < 0 || sceneID >= SizeOfArray(g_SceneConfigs))
            {
                printf(
                    "Error: Invalid <scene_id> argument \"%s\", please see help (-h)\n",
                    argv[i]);
                return false;
            }
        }
        else if (arg == "-em") // environment map
        {
            if (++i == argc)
            {
                printf("Error: Missing <environment_map_id> argument, please see help (-h)\n");
                return false;
            }

            if ((g_SceneConfigs[sceneID] & Scene::kLightEnv) == 0)
            {
                printf(
                    "\n"
                    "Warning: You specified an environment map; however, "
                    "the scene was either not set yet or it doesn't use an environment map.\n\n");
            }

            std::istringstream iss(argv[i]);
            iss >> envMapID;

            if (iss.fail() || envMapID < 0 || envMapID >= Scene::kEMCount)
            {
                printf(
                    "Error: Invalid <environment_map_id> argument \"%s\", please see help (-h)\n",
                    argv[i]);
                return false;
            }
        }
        else if (arg == "-a") // algorithm to use
        {
            if (++i == argc)
            {
                printf("Error: Missing <algorithm> argument, please see help (-h)\n");
                return false;
            }

            std::string alg(argv[i]);
            for (int32_t algorithm=0; algorithm<kAlgorithmCount; algorithm++)
                if (alg == Config::GetAcronym(Algorithm(algorithm)))
                    oConfig.mAlgorithm = Algorithm(algorithm);

            if (oConfig.mAlgorithm == kAlgorithmCount)
            {
                printf(
                    "Error: Invalid <algorithm> argument \"%s\", please see help (-h)\n",
                    argv[i]);
                return false;
            }
        }
        else if (arg == "-maxpl") // maximal path length
        {
            if (++i == argc)
            {
                printf("Error: Missing <max_path_length> argument, please see help (-h)\n");
                return false;
            }

            if (   (oConfig.mAlgorithm != kPathTracingNaive)
                && (oConfig.mAlgorithm != kPathTracing))
            {
                printf(
                    "\n"
                    "Warning: You specified maximal path length; however, "
                    "the rendering algorithm was either not set yet or it doesn't support this option.\n\n");
            }

            int32_t tmpPathLength;
            std::istringstream iss(argv[i]);
            iss >> tmpPathLength;

            if (iss.fail() || tmpPathLength < 0)
            {
                printf(
                    "Error: Invalid <max_path_length> argument \"%s\", please see help (-h)\n",
                    argv[i]);
                return false;
            }

            oConfig.mMaxPathLength = tmpPathLength;
        }
        else if (arg == "-minpl") // minimal path length
        {
            if (++i == argc)
            {
                printf("Error: Missing <min_path_length> argument, please see help (-h)\n");
                return false;
            }

            if (   (oConfig.mAlgorithm != kPathTracingNaive)
                && (oConfig.mAlgorithm != kPathTracing))
            {
                printf(
                    "\n"
                    "Warning: You specified minimal path length; however, "
                    "the rendering algorithm was either not set yet or it doesn't support this option.\n\n");
            }

            int32_t tmpPathLength;
            std::istringstream iss(argv[i]);
            iss >> tmpPathLength;

            if (iss.fail() || tmpPathLength < 1)
            {
                printf(
                    "Error: Invalid <min_path_length> argument \"%s\", please see help (-h)\n",
                    argv[i]);
                return false;
            }

            oConfig.mMinPathLength = tmpPathLength;
        }
        else if (arg == "-iic") // indirect illumination clipping value
        {
            if (++i == argc)
            {
                printf("Error: Missing <indirect_illum_clipping_value> argument, please see help (-h)\n");
                return false;
            }

            if (oConfig.mAlgorithm != kPathTracing)
            {
                printf(
                    "\n"
                    "Warning: You specified maximal allowed value for indirect illumination estimate; however, "
                    "the rendering algorithm was either not set yet or it doesn't support this option.\n\n");
            }

            float tmp;
            std::istringstream iss(argv[i]);
            iss >> tmp;

            if (iss.fail() || tmp < 0.f)
            {
                printf(
                    "Error: Invalid <indirect_illum_clipping_value> argument \"%s\", please see help (-h)\n",
                    argv[i]);
                return false;
            }

            oConfig.mIndirectIllumClipping = tmp;
        }
        else if ((arg == "-sb") || (arg == "--splitting-budget")) // splitting budget
        {
            if (++i == argc)
            {
                printf("Error: Missing <splitting_budget> argument, please see help (-h)\n");
                return false;
            }

            if (oConfig.mAlgorithm != kPathTracing)
            {
                printf(
                    "\n"
                    "Warning: You specified maximal splitting; however, "
                    "the rendering algorithm was either not set yet or it doesn't support this option.\n\n");
            }

            int32_t tmp;
            std::istringstream iss(argv[i]);
            iss >> tmp;

            if (iss.fail() || tmp < 1)
            {
                printf(
                    "Error: Invalid <splitting_budget> argument \"%s\", please see help (-h)\n",
                    argv[i]);
                return false;
            }

            oConfig.mSplittingBudget = tmp;
        }
        else if ((arg == "-sl")) // debug, temporary: splitting level
        {
            if (++i == argc)
            {
                printf("Error: Missing <splitting_level> argument, please see help (-h)\n");
                return false;
            }

            if (oConfig.mAlgorithm != kPathTracing)
            {
                printf(
                    "\n"
                    "Warning: You specified splitting ratio; however, "
                    "the rendering algorithm was either not set yet or it doesn't support this option.\n\n");
            }

            float tmp;
            std::istringstream iss(argv[i]);
            iss >> tmp;

            if (iss.fail() || tmp <= 0.f || tmp > 1.f)
            {
                printf(
                    "Error: Invalid <splitting_level> argument \"%s\", please see help (-h)\n",
                    argv[i]);
                return false;
            }

            oConfig.mDbgSplittingLevel = tmp;
        }
        else if ((arg == "-slbr") || (arg == "--splitting-light-to-bsdf-ratio")) // debug, temporary: splitting light-to-bsdf samples ratio
        {
            if (++i == argc)
            {
                printf("Error: Missing <splitting_light_to_bsdf_ratio> argument, please see help (-h)\n");
                return false;
            }

            if (oConfig.mAlgorithm != kPathTracing)
            {
                printf(
                    "\n"
                    "Warning: You specified light-to-bsdf samples ratio for splitting; however, "
                    "the rendering algorithm was either not set yet or it doesn't support this option.\n\n");
            }

            float tmp;
            std::istringstream iss(argv[i]);
            iss >> tmp;

            if (iss.fail() || tmp <= 0.f)
            {
                printf(
                    "Error: Invalid <splitting_light_to_bsdf_ratio> argument \"%s\", please see help (-h)\n",
                    argv[i]);
                return false;
            }

            oConfig.mDbgSplittingLightToBrdfSmplRatio = tmp;
        }
        else if (arg == "-i") // number of iterations to run
        {
            if (++i == argc)
            {
                printf("Error: Missing <iterations> argument, please see help (-h)\n");
                return false;
            }

            std::istringstream iss(argv[i]);
            iss >> oConfig.mIterations;

            if (iss.fail() || oConfig.mIterations < 1)
            {
                printf(
                    "Error: Invalid <iterations> argument \"%s\", please see help (-h)\n",
                    argv[i]);
                return false;
            }
        }
        else if (arg == "-t") // number of seconds to run
        {
            if (++i == argc)
            {
                printf("Error: Missing <time> argument, please see help (-h)\n");
                return false;
            }

            std::istringstream iss(argv[i]);
            iss >> oConfig.mMaxTime;

            if (iss.fail() || oConfig.mMaxTime < 0)
            {
                printf(
                    "Error: Invalid <time> argument \"%s\", please see help (-h)\n",
                    argv[i]);
                return false;
            }

            oConfig.mIterations = -1; // time has precedence
        }
        else if (arg == "-e") // extension of default output file name
        {
            if (++i == argc)
            {
                printf("Error: Missing <default_output_extension> argument, please see help (-h)\n");
                return false;
            }

            oConfig.mDefOutputExtension = argv[i];

            if (oConfig.mDefOutputExtension != "bmp" && oConfig.mDefOutputExtension != "hdr")
            {
                printf(
                    "\n"
                    "Warning: The <default_output_extension> argument \"%s\" is neither \"bmp\" nor \"hdr\". Using \"bmp\".\n\n",
                    oConfig.mDefOutputExtension.c_str());
                oConfig.mDefOutputExtension = "bmp";
            }
            else if (oConfig.mDefOutputExtension.length() == 0)
            {
                printf(
                    "Error: Invalid <default_output_extension> argument \"%s\", please see help (-h)\n",
                    argv[i]);
                return false;
            }
        }
        else if (arg == "-o") // custom output file name
        {
            if (++i == argc)
            {
                printf("Error: Missing <output_name> argument, please see help (-h)\n");
                return false;
            }

            oConfig.mOutputName = argv[i];

            if (oConfig.mOutputName.length() == 0)
            {
                printf(
                    "Error: Invalid <output_name> argument \"%s\", please see help (-h)\n",
                    argv[i]);
                return false;
            }
        }
        else if (arg == "-od") // custom output directory
        {
            if (++i == argc)
            {
                printf("Error: Missing <output_directory> argument, please see help (-h)\n");
                return false;
            }

            oConfig.mOutputDirectory = argv[i];

            if (oConfig.mOutputDirectory.length() == 0)
            {
                printf(
                    "Error: Invalid <output_directory> argument \"%s\", please see help (-h)\n",
                    argv[i]);
                return false;
            }
        }
        else if (arg == "-ot") // output file name trail text
        {
            if (++i == argc)
            {
                printf("Error: Missing <output_trail> argument, please see help (-h)\n");
                return false;
            }

            outputNameTrail = argv[i];

            if (outputNameTrail.length() == 0)
            {
                printf(
                    "Error: Invalid <output_trail> argument \"%s\", please see help (-h)\n",
                    argv[i]);
                return false;
            }
        }
        else if ((arg == "-auxf1"))
        {
            if (++i == argc)
            {
                printf("Error: Missing <dbg_aux_float1> argument, please see help (-h)\n");
                return false;
            }

            float tmp;
            std::istringstream iss(argv[i]);
            iss >> tmp;

            if (iss.fail())
            {
                printf(
                    "Error: Invalid <dbg_aux_float1> argument \"%s\", please see help (-h)\n",
                    argv[i]);
                return false;
            }

            oConfig.mDbgAuxiliaryFloat1 = tmp;
        }
        else if ((arg == "-auxf2"))
        {
            if (++i == argc)
            {
                printf("Error: Missing <dbg_aux_float2> argument, please see help (-h)\n");
                return false;
            }

            float tmp;
            std::istringstream iss(argv[i]);
            iss >> tmp;

            if (iss.fail())
            {
                printf(
                    "Error: Invalid <dbg_aux_float2> argument \"%s\", please see help (-h)\n",
                    argv[i]);
                return false;
            }

            oConfig.mDbgAuxiliaryFloat2 = tmp;
        }
    }

    // Check algorithm was selected
    if (oConfig.mAlgorithm == kAlgorithmCount)
        oConfig.mAlgorithm = kPathTracing;

    // Check path lengths settings
    if ((oConfig.mMaxPathLength == 0) && (oConfig.mMinPathLength != 1))
    {
        printf(
            "Error: Minimum path length different from 1 is set while Russian roulette was requested for ending paths, "
            "please see help (-h)\n");
        return false;
    }
    if ((oConfig.mMaxPathLength != 0) && (oConfig.mMinPathLength > oConfig.mMaxPathLength))
    {
        printf(
            "Error: Minimum path length (%d) is larger than maximum path length (%d), please see help (-h)\n",
            oConfig.mMinPathLength, oConfig.mMaxPathLength);
        return false;
    }

    // Load scene
    Scene *scene = new Scene;
    scene->LoadCornellBox(
        oConfig.mResolution, g_SceneConfigs[sceneID], envMapID,
        oConfig.mDbgAuxiliaryFloat1, oConfig.mDbgAuxiliaryFloat2);
    oConfig.mScene = scene;

    // If no output name is chosen, create a default one
    if (oConfig.mOutputName.length() == 0)
        oConfig.mOutputName = DefaultFilename(g_SceneConfigs[sceneID], oConfig, outputNameTrail);

    // If output name doesn't have a valid extension (.bmp or .hdr), use .bmp
    std::string extension = "";
    if (oConfig.mOutputName.length() > 4) // there must be at least 1 character before .bmp
        extension = oConfig.mOutputName.substr(oConfig.mOutputName.length() - 4, 4);
    if (extension != ".bmp" && extension != ".hdr")
        oConfig.mOutputName += ".bmp";

    return true;
}<|MERGE_RESOLUTION|>--- conflicted
+++ resolved
@@ -164,21 +164,13 @@
     Scene::kLightBox     | GEOM_BOX_1SPHERE | Scene::kSpheresFresnelDielectric       | Scene::kWallsPhongDiffuse,
     Scene::kLightBox     | GEOM_BOX_1SPHERE | Scene::kSpheresMicrofacetGGXConductor  | Scene::kWallsPhongDiffuse,
     Scene::kLightBox     | GEOM_BOX_1SPHERE | Scene::kSpheresMicrofacetGGXDielectric | Scene::kWallsPhongDiffuse,
-<<<<<<< HEAD
-=======
-
-
-
-    // 31-36, debug scenes, delete this
+
+    // 33-37, debug scenes, delete this
     Scene::kLightBox   | GEOM_BOX_1SPHERE | Scene::kSpheresMicrofacetGGXDielectric  | Scene::kWallsPhongDiffuse,
     Scene::kLightBox   | GEOM_RECTANTGLES | Scene::kVertRectMicrofacetGGXDielectric | Scene::kWallsPhongDiffuse,
     Scene::kLightPoint | GEOM_BOX_1SPHERE | Scene::kSpheresMicrofacetGGXDielectric  | Scene::kWallsPhongDiffuse,
     Scene::kLightPoint | GEOM_RECTANTGLES | Scene::kVertRectMicrofacetGGXDielectric | Scene::kWallsPhongDiffuse,
-    Scene::kLightEnv | GEOM_BOX_1SPHERE | Scene::kSpheresMicrofacetGGXDielectric | Scene::kWallsPhongDiffuse,
-    Scene::kLightEnv | GEOM_RECTANTGLES | Scene::kVertRectMicrofacetGGXDielectric | Scene::kWallsPhongDiffuse,
-    // 37
-    Scene::kLightEnv | GEOM_RECTANTGLES | Scene::kVertRectFresnelDielectric | Scene::kWallsPhongDiffuse,
->>>>>>> 7ffebe46
+    Scene::kLightEnv   | GEOM_BOX_1SPHERE | Scene::kSpheresMicrofacetGGXDielectric  | Scene::kWallsPhongDiffuse,
 };
 
 std::string DefaultFilename(
